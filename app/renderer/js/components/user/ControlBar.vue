<template>
  <el-container class="control-bar">
    <el-input
      v-model="searchPattern"
      class="search"
      :placeholder="$t('Search...')"
      @focus="setSearchFieldState(true)"
      @blur="setSearchFieldState(false)"
    />
    <el-button
      v-if="!searchFieldActive && $route.path === '/user/tasks' && !isOffline"
      type="secondary"
      icon="el-icon-circle-plus-outline"
      circle
      @click="goTo('create')"
    />
    <el-button
      v-if="!searchFieldActive && $route.path === '/user/tasks'"
      :loading="reportGenerationInProgress"
      type="secondary"
      icon="el-icon-s-order"
      circle
      @click="getReport"
    />
    <el-button
      v-if="!searchFieldActive && $route.path === '/user/tasks'"
      type="secondary"
      circle
      :disabled="syncInProgress || isTrackerLoading"
      @click="syncTasks"
    >
      <i
        class="el-icon-refresh"
        :class="{ animated: syncInProgress}"
      />
    </el-button>
    <el-button
      v-if="!searchFieldActive && $route.path === '/user/tasks'"
      type="secondary"
      icon="el-icon-setting"
      circle
      @click="goTo('/user/settings')"
    />
    <el-button
      v-if="!searchFieldActive && $route.path !== '/user/tasks'"
      type="secondary"
      icon="el-icon-close"
      circle
      @click="goBack()"
    />
  </el-container>
</template>

<script>
import { clipboard } from 'electron';

export default {

  name: 'SearchBar',
  props: {
    isTrackerLoading: Boolean,
  },

  data() {

    return {
      searchPattern: null,
      reportGenerationInProgress: false,
      syncInProgress: false,
      searchFieldActive: false,
      isOffline: false,
    };

  },

  watch: {
    searchPattern() {

      if (this.$route.name !== 'user.tasks' && this.$route.name !== 'user.project')
        this.$router.push({ name: 'user.tasks' });

      this.setSearchPattern();

    },
  },

  async mounted() {

<<<<<<< HEAD
    document.addEventListener('keydown', event => {

      if (event.keyCode === 27) 
        document.activeElement.blur();
=======
    (async () => {

      const offlineStatus = await this.$ipc.request('offline/request-status', {});

      this.setOfflineMode(offlineStatus.body.state);

    })();

    // Receiving offline status updates
    this.$ipc.serve('offline/status', req => {

      this.isOffline = req.packet.body.state;
>>>>>>> 2f68412e

    });

  },

  methods: {

    setSearchFieldState(state) {

      this.searchFieldActive = state;

    },

    setSearchPattern() {

      this.$store.dispatch('setSearchPattern', this.searchPattern);

    },

    setOfflineMode(state) {

      this.isOffline = state;

    },

    goTo(where) {

      this.$router.push({ path: where });

    },

    goBack() {

      this.$router.go(-1);

    },

    async syncTasks() {

      this.syncInProgress = true;
      await this.$ipc.request('projects/sync', {});
      const tasks = await this.$ipc.request('tasks/sync', {});
      this.$store.dispatch('syncTasks', tasks.body);
      this.syncInProgress = false;

    },

    async returnEmptyError() {

      this.reportGenerationInProgress = false;
      this.$alert(
        this.$t('Get back and do some work before!'),
        this.$t('Your daily report is empty'),
        {
          confirmButtonText: this.$t('Okay'),
          messageType: 'warning',
          customClass: 'rg-msg',
          confirmButtonClass: 'rg-msg__okie',
        },
      );

    },

    async getReport() {

      this.reportGenerationInProgress = true;
      const req = await this.$ipc.request('time/daily-report', {});

      // Check statuses
      switch (req.code) {

        // OK
        case 200:
          break;

        // Offline Mode
        case 422:
          this.reportGenerationInProgress = false;
          this.$alert(
            this.$t('Your daily report is unavailable in offline mode'),
            this.$t('Network is not available ✈️'),
            {
              confirmButtonText: this.$t('Okay'),
              messageType: 'error',
              customClass: 'rg-msg',
              confirmButtonClass: 'rg-msg',
            },
          );
          return;

        // Empty report
        case 204:
          this.reportGenerationInProgress = false;
          this.returnEmptyError();
          return;

        default:
          this.reportGenerationInProgress = false;
          this.$alert(
            this.$t('Error occured during report export'),
            `<pre>${JSON.stringify(req)}</pre>`,
            {
              confirmButtonText: this.$t('Okay'),
              messageType: 'error',
              customClass: 'rg-msg',
              confirmButtonClass: 'rg-msg__okie',
            },
          );
          return;

      }
      // Report buffer contains prepared report
      let reportBuffer = '';

      // Preparing report in human-readable format
      req.body.projects.forEach(project => {

        // Add project name
        reportBuffer += `**${project.name}**\n\n`;

        // Add all related tasks
        project.tasks.forEach(task => {

          const hrs = Math.floor(task.trackedTime / 3600);
          const mins = Math.floor((task.trackedTime % 3600) / 60);

          reportBuffer += `_${task.name.trim()}${task.url ? ` (${task.url})` : ''}_\n${hrs}h ${mins}m\n...\n\n`;

        });

      });

      if (reportBuffer !== '') {

        this.$confirm(
          `${this.$t('Do you want to copy the report formatted in Markdown or in plain text?')}`,
          `${this.$t('Success!')}`,
          {
            distinguishCancelAndClose: true,
            confirmButtonText: 'Markdown',
            cancelButtonText: 'Plain text',
            messageType: 'success',
            customClass: 'rg-msg',
            confirmButtonClass: 'rg-msg__okie',
            cancelButtonClass: 'rg-msg__okie',
            center: true,
          },

        ).then(() => {

          this.$message({
            type: 'success',
            message: 'Markdown report has been copied to clipboard',
          });

          // Copy text to clipboard
          clipboard.writeText(reportBuffer);

        }).catch(() => {

          // Report buffer contains prepared report
          let buffer = '';

          // Preparing report in human-readable format
          req.body.projects.forEach(project => {

            // Add project name
            buffer += `${project.name}\n\n`;

            // Add all related tasks
            project.tasks.forEach(task => {

              const hrs = Math.floor(task.trackedTime / 3600);
              const mins = Math.floor((task.trackedTime % 3600) / 60);

              buffer += `${task.name.trim()}${task.url ? ` (${task.url})` : ''}\n${hrs}h ${mins}m\n...\n\n`;

            });

          });

          clipboard.writeText(buffer);

          this.$message({
            type: 'success',
            message: 'Plain text report has been copied to clipboard',
          });

        });


        // Removing spinner and show proper alert
        this.reportGenerationInProgress = false;

      } else
        this.returnEmptyError();

    },

  },
};
</script>

<style lang="scss">
    @import "../../../scss/imports/variables";

    .control-bar {
        padding: 1em 1em;

        .search {
            margin-right: 1em;
        }
    }

    .rg-msg {
        font-size: 1em;

        &__okie {
            font-size: 1em;
        }
    }

    .error-message {
        display: flex;

        .image {
            width: 25%;

            img {
                width: 100%;
            }
        }

        .text {
            margin-left: 1em;
            display: flex;
            flex-direction: column;
            justify-content: center;

            code {
                padding: .5em;
                background-color: $--color-danger-lighter;
                border-radius: .5em;
                border: 1px solid $--color-danger-light;
                color: $--color-danger;
            }
        }
    }
</style><|MERGE_RESOLUTION|>--- conflicted
+++ resolved
@@ -68,8 +68,17 @@
       reportGenerationInProgress: false,
       syncInProgress: false,
       searchFieldActive: false,
-      isOffline: false,
     };
+
+  },
+
+  computed: {
+
+    isOffline() {
+
+      return this.$store.getters.isOffline;
+
+    },
 
   },
 
@@ -86,25 +95,11 @@
 
   async mounted() {
 
-<<<<<<< HEAD
+    // Removing focus on ESC button press
     document.addEventListener('keydown', event => {
 
-      if (event.keyCode === 27) 
+      if (event.keyCode === 27)
         document.activeElement.blur();
-=======
-    (async () => {
-
-      const offlineStatus = await this.$ipc.request('offline/request-status', {});
-
-      this.setOfflineMode(offlineStatus.body.state);
-
-    })();
-
-    // Receiving offline status updates
-    this.$ipc.serve('offline/status', req => {
-
-      this.isOffline = req.packet.body.state;
->>>>>>> 2f68412e
 
     });
 
@@ -121,12 +116,6 @@
     setSearchPattern() {
 
       this.$store.dispatch('setSearchPattern', this.searchPattern);
-
-    },
-
-    setOfflineMode(state) {
-
-      this.isOffline = state;
 
     },
 
