<template>
  <el-row
    ref="task"
    type="flex"
    class="task"
  >
    <el-col
      class="task-info"
      :span="18"
    >
      <p
        class="task-name clickable"
        @click="openTask"
      >
        {{ task.name }}
      </p>
      <p
<<<<<<< HEAD
        class="project-name clickable"
=======
        class="project-name"
        :class="{ clickable: !isProjectPage }"
>>>>>>> 639208c7
        @click="openProject"
      >
        {{ task.Project.name }}
      </p>
    </el-col>
    <el-col
      class="task-controls pin"
      :span="2"
    >
      <el-button
        :class="{pinned: isPinned}"
        icon="el-icon-star-off"
        :type="'text'"
        @click="pinner"
      >
      </el-button>
    </el-col>
    <el-col
      class="task-controls"
      :span="4"
    >
    <!-- TODO: take care about right end of the row -->
      <el-button
        class="task-toggler"
        :disabled="trackingLoad || loading"
        :type="active ? 'success' : 'primary'"
        :plain="!active"
        @click="track"
      >
        {{ trackedTime }}
      </el-button>
    </el-col>
  </el-row>
</template>

<script>
import { formatSeconds } from '../../../helpers/time-format.helper';

export default {

  name: 'Task',

  props: {
    task: {
      required: true,
      type: Object,
    },
  },

  data() {

    return {

      /**
       * Is this task performs some routine (starting or stopping) right now?
       * @type {Boolean}router
       */
      loading: false,

      /**
       * Is doubleclick prevention active on this task right now?
       * @type {Boolean}
       */
      clickProtected: false,
      breakLoading: false,
<<<<<<< HEAD
      isPinned: this.task.pinOrder == null ? false : true
=======
>>>>>>> 639208c7

    };

  },

  computed: {

    trackingLoad() {

      return this.$store.getters.trackLoad && this.task.id === this.$store.getters.trackLoad;

    },

    active() {

      return (this.task.id === this.$store.getters.task) && this.$store.getters.trackStatus;

    },

    trackedTime() {

      return formatSeconds(this.task.TrackedTime);

    },

    isProjectPage() {

      return this.$router.history.current.name === 'user.project';

    },

  },

  methods: {

    /**
     * Opens this task details
     */
    openTask() {

      this.$router.push({ name: 'user.task', params: { id: this.task.id } });

    },

    openProject() {

<<<<<<< HEAD
      this.$router.push({ name: 'user.project', params: { id: this.task.projectId } });

    },

    async pinner () {

      this.isPinned = this.isPinned ? false : true;
      
      if (this.isPinned) {
        
        this.$store.dispatch('pinTask', { id: this.task.id } );

      } else {

        this.$store.dispatch('unpinTask', this.task.id );

      }

      await this.$ipc.emit('tasks/pinner', { id: this.task.id, pinOrder: this.task.pinOrder });
    
=======
      if (this.isProjectPage)
        return;

      this.$router.push({ name: 'user.project', params: { id: this.task.projectId } });

>>>>>>> 639208c7
    },

    /**
     * Handles task action button click
     * @async
     */
    async track() {

      // Multiclick protection
      if (this.clickProtected || this.loading)
        return;

      // Set doubleclick prevention & loading flags
      this.clickProtected = true;
      this.loading = true;

      // Stopping this task
      if (this.active) {

        this.$store
          .dispatch('stopTrack', { $ipc: this.$ipc })
          .then(() => {

            this.$emit('trackEnd', this.task);

            // Allow click only after some amount of time
            setTimeout(() => {

              this.clickProtected = false;
              this.loading = false;

            }, 500);

          })
          .catch(data => this.$alert(data.error, 'Whoops!', { confirmButtonText: 'OK' }));

        return;

      }

      // Starting this task
      this.$store
        .dispatch('startTrack', { $ipc: this.$ipc, taskId: this.task.id })
        .then(() => {

          this.$emit('trackStart', this.task);

          // Allow click only after some amount of time
          setTimeout(() => {

            this.clickProtected = false;
            this.loading = false;

          }, 500);

        })
        .catch(data => this.$alert(data.message, data.error, { confirmButtonText: 'OK' }));

    },

  },

};

</script>

<style lang="scss">
@import "../../../../scss/imports/variables";

.task {
  border-bottom: $--border-base;
  padding: 1em;
  justify-content: space-between;

  &:last-of-type {
    border: 0;
  }

  .task-controls {
    display: flex;
    align-items: center;
    justify-content: flex-end;

    .el-button {
      width: 100%;
      display: block;
      padding: 10px 0px;
      /* font-size: 0.82rem; */
    }

  }

  .task-controls.pin {
    justify-content: center;
    width: auto;
    display: block;
  }

  .task-info {
    max-width: 75%;
    display: flex;
    flex-direction: column;
    /* padding: 0 1em 0 0; */

    p {
      margin: 0;
      max-width: 100%;
      text-overflow: ellipsis;
      white-space: nowrap;
      overflow: hidden;
    }

    .task-name {
      margin-bottom: 0.2em;
    }

    .project-name {
      font-size: $--font-size-small;
      color: $--color-text-regular;
    }
  }
}

.clickable {
  cursor: pointer;
  transition: $--all-transition;

  &:hover {
    color: $--color-primary-light-1;
  }
}

.pinned {

  color: $--color-primary-light-1 !important;
  
  .el-icon-star-off:before {
    content: "\e797";
  }

}

.el-button--text {

  color: $--color-text-regular;

}

</style><|MERGE_RESOLUTION|>--- conflicted
+++ resolved
@@ -15,12 +15,7 @@
         {{ task.name }}
       </p>
       <p
-<<<<<<< HEAD
         class="project-name clickable"
-=======
-        class="project-name"
-        :class="{ clickable: !isProjectPage }"
->>>>>>> 639208c7
         @click="openProject"
       >
         {{ task.Project.name }}
@@ -86,10 +81,7 @@
        */
       clickProtected: false,
       breakLoading: false,
-<<<<<<< HEAD
       isPinned: this.task.pinOrder == null ? false : true
-=======
->>>>>>> 639208c7
 
     };
 
@@ -136,7 +128,6 @@
 
     openProject() {
 
-<<<<<<< HEAD
       this.$router.push({ name: 'user.project', params: { id: this.task.projectId } });
 
     },
@@ -157,13 +148,6 @@
 
       await this.$ipc.emit('tasks/pinner', { id: this.task.id, pinOrder: this.task.pinOrder });
     
-=======
-      if (this.isProjectPage)
-        return;
-
-      this.$router.push({ name: 'user.project', params: { id: this.task.projectId } });
-
->>>>>>> 639208c7
     },
 
     /**
