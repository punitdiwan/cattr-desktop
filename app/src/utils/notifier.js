const path = require('path');
const {
  BrowserWindow, Notification, screen, ipcMain, nativeImage,
} = require('electron');
const IPCRouter = require('@amazingcat/electron-ipc-router');
const timeIntervalController = require('../controller/time-intervals');
const userPreferences = require('../base/user-preferences');
const translation = require('../base/translation');
const TaskTracker = require('../base/task-tracker');
const config = require('../base/config');
const Log = require('./log');

const log = new Log('Notifier');
const notificationRouter = new IPCRouter(ipcMain, 'screenshot-notie');

/**
 * Removes time interval
 * @param {Object} interval Interval to delete
 */
const removeTimeinterval = async interval => {

  try {

    // Request for delete
    await timeIntervalController.destroyInterval(interval.remote.id);

    // Emitting event
    TaskTracker.emit('interval-removed', interval);


  } catch (error) {

    // Log error
    log.error('Error during interval delete from notification', error);

  }

};

// Interval delete handler
notificationRouter.serve('notification/delete', async request => removeTimeinterval(request.packet.body.interval));


module.exports = {

  showDevTools: false,

  /**
   * Show system notification
   * @param {Buffer} screenshot Captured screenshot
   * @param {Object} interval   Properties of the captured inteval
   */
  async screenshotSystemNotification(screenshot, interval) {

    const notify = new Notification({
      title: translation.translate('Cattr'),
      body: translation.translate('Screenshot captured'),
      silent: true,
      icon: nativeImage.createFromBuffer(screenshot),
      hasReply: false,
      closeButtonText: translation.translate('Close'),
      urgency: 'normal',
      timeoutType: 'default',
      actions: [
        {
          text: translation.translate('Delete'),
          type: 'button',
        },
      ],
    });

    let timerId = 0;

    const actionHandler = process.platform === 'darwin' ? 'action' : 'click';

    notify.on(actionHandler, (action, index) => {

      clearTimeout(timerId);
      notify.close();

      if (index === 0) {

        removeTimeinterval(interval);

        const _notify = new Notification({
          title: translation.translate('Cattr'),
          body: translation.translate('Screenshot deleted!'),
          silent: true,
          icon: nativeImage.createFromBuffer(screenshot),
          hasReply: false,
          closeButtonText: translation.translate('Close'),
        });
        _notify.show();
        timerId = setTimeout(() => _notify.close(), 2000);

      }

    });

    notify.show();
    timerId = setTimeout(() => notify.close(), userPreferences.get('screenshotNotificationTime') * 1000);

  },

  /**
   * Shots screenshot notification
   * @param  {Buffer}   screenshot  Screenshot binary content
   * @param  {String}   interval    Properties of the captured interval
   */
  async screenshotNotification(screenshot, interval) {

    // Send native notifications on macOS
    if (process.platform === 'darwin' && Notification.isSupported()) {

      this.screenshotSystemNotification(screenshot, interval);
      return;

    }

    // Get active screen
    const display = screen.getDisplayNearestPoint(screen.getCursorScreenPoint());

    // Calculate notie dimensions (1/6 of screen size on both axis)
    // const width = Math.round(display.workAreaSize.width / 5);
    const width = 384;
    const height = 100;

    // Calculate notie positioning
    const posX = display.workArea.x + display.workArea.width - width;
    const posY = display.workArea.y + display.workArea.height - height;

    // Configure notification window
    const windowOptions = {

      width,
      height,
      x: posX,
      y: posY,
      resizable: false,
      movable: false,
      frame: false,
      show: false,
      focusable: false,
      alwaysOnTop: true,
      skipTaskbar: true,
      webPreferences: {
        nodeIntegration: true,
        enableRemoteModule: true,
      },
      transparent: true,

    };

    // Create new window
    const notification = new BrowserWindow(windowOptions);

    // Render the notie template
    notification.loadURL('file://'.concat(path.resolve(config.apppath, 'build', 'screen-notie.html')));

    // Pass webContents to the router instance
    notificationRouter.setWebContents(notification.webContents);

    // Send a screenshot and interval when window become ready
    notification.webContents.on('dom-ready', async () => {

      // Send screenshot to FE
      notificationRouter.emit('notification/screenshot', { screenshot: screenshot.toString('base64'), interval });

      // Send duration
      notificationRouter.emit('notification/duration', {
        duration: userPreferences.get('screenshotNotificationTime') * 1000,
      });

      // Send translations
      notificationRouter.emit('notification/translation', {
        body: translation.translate('Screenshot captured'),
        close: translation.translate('Close'),
        delete: translation.translate('Delete'),
      });

    });

<<<<<<< HEAD
    // Open DevTools
    //notification.webContents.openDevTools('detached');

=======
>>>>>>> b9f82b95
  },

};<|MERGE_RESOLUTION|>--- conflicted
+++ resolved
@@ -180,12 +180,6 @@
 
     });
 
-<<<<<<< HEAD
-    // Open DevTools
-    //notification.webContents.openDevTools('detached');
-
-=======
->>>>>>> b9f82b95
   },
 
 };