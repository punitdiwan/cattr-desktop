{
	"name": "cattr",
	"version": "2.4.0-experimental.e",
	"description": "Desktop client for Cattr",
	"homepage": "https://cattr.app",
	"main": "app/src/app.js",
	"scripts": {
		"lint": "npx eslint .",
		"postinstall": "electron-builder install-app-deps",
		"start": "npx electron ./app/src/app.js",
		"dev": "npx cross-env AT_DEVMODE=meow node_modules/.bin/electron .",
		"dev-no-scr": "npx cross-env AT_DEVMODE=meow AT_MOCK_SCR=yes node_modules/.bin/electron .",
		"dev-vue": "npx cross-env AT_DEVMODE=meow REMOTE_DEVTOOLS_ENABLE=true node_modules/.bin/electron .",
		"dev-win": "npx cross-env AT_DEVMODE=meow node_modules/.bin/electron.cmd .",
		"build-watch": "npm run build-development -- --watch",
		"build-development": "npx cross-env NODE_ENV=development node_modules/webpack/bin/webpack.js --progress --config=./node_modules/laravel-mix/setup/webpack.config.js",
		"build-production": "npx cross-env NODE_ENV=production node_modules/webpack/bin/webpack.js --progress --config=./node_modules/laravel-mix/setup/webpack.config.js",
		"build-release": "npx cross-env NODE_ENV=production MAKE_RELEASE=yes node_modules/webpack/bin/webpack.js --progress --hide-modules --config=./node_modules/laravel-mix/setup/webpack.config.js",
		"package-linux": "npx electron-builder -l",
		"package-windows-portable": "npx electron-builder -w portable",
		"package-windows-nsis": "npx electron-builder -w nsis",
		"package-mac": "npx cross-env CATTR_NOTARIZE=yes electron-builder -m",
		"package-mac-unsigned": "npx electron-builder -m",
		"clean-development": "npx cross-env AT_DEVMODE=meow electron ./tools/clean-development.js"
	},
	"build": {
		"appId": "app.cattr.desktop",
		"productName": "Cattr",
		"afterSign": "tools/macos-notarization.js",
		"asar": "true",
		"directories": {
			"buildResources": "resources",
			"output": "target"
		},
		"files": [
			"app/**",
			"!app/renderer",
			"build/**"
		],
		"mac": {
			"target": "dmg",
			"category": "public.app-category.productivity",
			"hardenedRuntime": true,
			"gatekeeperAssess": false,
			"extendInfo": {
				"NSUserNotificationAlertStyle": "alert"
			}
		},
		"linux": {
			"icon": "icon.png",
			"synopsis": "Desktop time tracking application",
			"target": "AppImage",
			"category": "Office"
		},
		"win": {
			"publisherName": "amazingcat LLC",
			"icon": "icon.ico"
		}
	},
	"repository": {
		"type": "git",
		"url": "https://github.com/cattr-app/desktop-application"
	},
	"author": {
		"name": "amazingcat LLC",
		"email": "team@amazingcat.net"
	},
	"license": "SSPL-1.0",
	"eslintConfig": {
		"env": {
			"browser": true,
			"es6": true,
			"node": true
		},
		"extends": [
			"eslint:recommended",
			"plugin:vue/recommended",
			"airbnb-base"
		],
		"globals": {
			"Atomics": "readonly",
			"SharedArrayBuffer": "readonly"
		},
		"parserOptions": {
			"ecmaVersion": 2018,
			"sourceType": "module"
		},
		"plugins": [
			"vue"
		],
		"settings": {
			"import/core-modules": [
				"electron",
				"Vue"
			],
			"import/resolver": {
				"node": {
					"extensions": [
						".js",
						".jsx",
						".vue"
					]
				}
			}
		},
		"rules": {
			"max-len": [
				"warn",
				{
					"code": 120,
					"ignoreTemplateLiterals": true
				}
			],
			"nonblock-statement-body-position": [
				"warn",
				"below"
			],
			"operator-linebreak": [
				"warn",
				"before"
			],
			"arrow-parens": [
				"warn",
				"as-needed"
			],
			"arrow-body-style": [
				"warn",
				"as-needed"
			],
			"no-multiple-empty-lines": [
				"error",
				{
					"max": 2,
					"maxEOF": 1
				}
			],
			"max-statements-per-line": [
				"error",
				{
					"max": 2
				}
			],
			"padded-blocks": [
				"error",
				"always"
			],
			"object-curly-spacing": [
				"error",
				"always"
			],
			"array-bracket-spacing": [
				"error",
				"never"
			],
			"curly": [
				"error",
				"multi-or-nest"
			],
			"no-underscore-dangle": [
				"off"
			],
			"import/no-extraneous-dependencies": [
				"error",
				{
					"devDependencies": true
				}
			]
		}
	},
	"eslintIgnore": [
		"node_modules",
		"build",
		"target",
		"resources"
	],
	"dependencies": {
		"@amazingcat/electron-ipc-router": "1.2.2",
		"@amazingcat/node-cattr": "2.4.0",
<<<<<<< HEAD
		"@sentry/electron": "^2.0.2",
=======
		"@sentry/electron": "^1.4.0",
		"autoprefixer": "^9.8.0",
>>>>>>> 914bcb64
		"chalk": "^4.1.0",
		"electron-hotkey": "0.0.1-alpha.1",
		"keytar": "^7.0.0",
		"merge-img": "^2.1.3",
		"mini-css-extract-plugin": "^1.2.1",
		"sequelize": "^6.3.5",
		"sqlite3": "^5.0.0",
		"umzug": "^2.3.0",
<<<<<<< HEAD
		"uuid": "^8.3.1",
		"vue-markdown": "^2.2.4"
	},
	"devDependencies": {
		"@sentry/browser": "^5.27.2",
		"@sentry/integrations": "^5.27.2",
		"@sentry/webpack-plugin": "^1.13.0",
=======
		"uuid": "^8.2.0",
		"vue-markdown": "^2.2.4",
		"vuedraggable": "^2.24.0"
	},
	"devDependencies": {
		"@sentry/browser": "^5.20.0",
		"@sentry/integrations": "^5.20.0",
		"@sentry/webpack-plugin": "^1.12.0",
		"@vue/devtools": "^5.3.3",
		"babel-loader": "^8.1.0",
		"copy-webpack-plugin": "^6.0.3",
>>>>>>> 914bcb64
		"cross-env": "^7.0.2",
		"debug": "^4.2.0",
		"dotenv": "^8.2.0",
		"electron": "10.1.5",
		"electron-builder": "^22.9.1",
		"electron-notarize": "^1.0.0",
		"element-theme-chalk": "^2.14.0",
		"element-ui": "^2.14.0",
		"eslint": "^7.12.1",
		"eslint-config-airbnb-base": "^14.2.0",
		"eslint-plugin-import": "^2.22.1",
		"eslint-plugin-vue": "^7.1.0",
		"fstream": "^1.0.12",
		"laravel-mix": "^5.0.7",
		"minimist": "^1.2.5",
<<<<<<< HEAD
		"node-abi": "^2.19.1",
		"sass": "^1.28.0",
		"sass-loader": "^10.0.4",
		"vue": "^2.6.12",
		"vue-i18n": "^8.22.1",
		"vue-router": "^3.4.8",
		"vue-template-compiler": "^2.6.12",
		"vuex": "^3.5.1"
=======
		"node-abi": "^2.18.0",
		"resolve-url-loader": "^3.1.1",
		"sass": "^1.26.10",
		"sass-loader": "^9.0.2",
		"sequelize-cli": "^6.2.0",
		"symlink-webpack-plugin": "^1.0.0",
		"vue": "^2.6.11",
		"vue-i18n": "^8.18.2",
		"vue-loader": "^15.9.3",
		"vue-router": "^3.3.4",
		"vue-template-compiler": "^2.6.11",
		"vuex": "^3.5.1",
		"webpack": "^4.43.0",
		"webpack-cli": "^3.3.12"
>>>>>>> 914bcb64
	}
}<|MERGE_RESOLUTION|>--- conflicted
+++ resolved
@@ -176,12 +176,7 @@
 	"dependencies": {
 		"@amazingcat/electron-ipc-router": "1.2.2",
 		"@amazingcat/node-cattr": "2.4.0",
-<<<<<<< HEAD
 		"@sentry/electron": "^2.0.2",
-=======
-		"@sentry/electron": "^1.4.0",
-		"autoprefixer": "^9.8.0",
->>>>>>> 914bcb64
 		"chalk": "^4.1.0",
 		"electron-hotkey": "0.0.1-alpha.1",
 		"keytar": "^7.0.0",
@@ -190,27 +185,15 @@
 		"sequelize": "^6.3.5",
 		"sqlite3": "^5.0.0",
 		"umzug": "^2.3.0",
-<<<<<<< HEAD
 		"uuid": "^8.3.1",
-		"vue-markdown": "^2.2.4"
+		"vue-markdown": "^2.2.4",
+		"vuedraggable": "^2.24.0"
 	},
 	"devDependencies": {
 		"@sentry/browser": "^5.27.2",
 		"@sentry/integrations": "^5.27.2",
 		"@sentry/webpack-plugin": "^1.13.0",
-=======
-		"uuid": "^8.2.0",
-		"vue-markdown": "^2.2.4",
-		"vuedraggable": "^2.24.0"
-	},
-	"devDependencies": {
-		"@sentry/browser": "^5.20.0",
-		"@sentry/integrations": "^5.20.0",
-		"@sentry/webpack-plugin": "^1.12.0",
 		"@vue/devtools": "^5.3.3",
-		"babel-loader": "^8.1.0",
-		"copy-webpack-plugin": "^6.0.3",
->>>>>>> 914bcb64
 		"cross-env": "^7.0.2",
 		"debug": "^4.2.0",
 		"dotenv": "^8.2.0",
@@ -226,7 +209,6 @@
 		"fstream": "^1.0.12",
 		"laravel-mix": "^5.0.7",
 		"minimist": "^1.2.5",
-<<<<<<< HEAD
 		"node-abi": "^2.19.1",
 		"sass": "^1.28.0",
 		"sass-loader": "^10.0.4",
@@ -235,21 +217,5 @@
 		"vue-router": "^3.4.8",
 		"vue-template-compiler": "^2.6.12",
 		"vuex": "^3.5.1"
-=======
-		"node-abi": "^2.18.0",
-		"resolve-url-loader": "^3.1.1",
-		"sass": "^1.26.10",
-		"sass-loader": "^9.0.2",
-		"sequelize-cli": "^6.2.0",
-		"symlink-webpack-plugin": "^1.0.0",
-		"vue": "^2.6.11",
-		"vue-i18n": "^8.18.2",
-		"vue-loader": "^15.9.3",
-		"vue-router": "^3.3.4",
-		"vue-template-compiler": "^2.6.11",
-		"vuex": "^3.5.1",
-		"webpack": "^4.43.0",
-		"webpack-cli": "^3.3.12"
->>>>>>> 914bcb64
 	}
 }