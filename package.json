{
	"name": "cattr",
	"version": "2.4.0-experimental.d",
	"description": "Desktop client for Cattr",
	"homepage": "https://cattr.app",
	"main": "app/src/app.js",
	"scripts": {
		"lint": "npx eslint .",
		"postinstall": "electron-builder install-app-deps",
		"start": "npx electron ./app/src/app.js",
		"dev": "npx cross-env AT_DEVMODE=meow node_modules/.bin/electron .",
		"dev-no-scr": "npx cross-env AT_DEVMODE=meow AT_MOCK_SCR=yes node_modules/.bin/electron .",
		"dev-win": "npx cross-env AT_DEVMODE=meow node_modules/.bin/electron.cmd .",
		"build-watch": "npm run build-development -- --watch",
		"build-development": "npx cross-env NODE_ENV=development node_modules/webpack/bin/webpack.js --progress --hide-modules --config=./node_modules/laravel-mix/setup/webpack.config.js",
		"build-production": "npx cross-env NODE_ENV=production node_modules/webpack/bin/webpack.js --progress --hide-modules --config=./node_modules/laravel-mix/setup/webpack.config.js",
		"build-release": "npx cross-env NODE_ENV=production MAKE_RELEASE=yes node_modules/webpack/bin/webpack.js --progress --hide-modules --config=./node_modules/laravel-mix/setup/webpack.config.js",
		"package-linux": "npx electron-builder -l",
		"package-windows-portable": "npx electron-builder -w portable",
		"package-windows-nsis": "npx electron-builder -w nsis",
		"package-mac": "npx cross-env CATTR_NOTARIZE=yes electron-builder -m",
		"package-mac-unsigned": "npx electron-builder -m",
		"clean-development": "npx cross-env AT_DEVMODE=meow electron ./tools/clean-development.js"
	},
	"build": {
		"appId": "app.cattr.desktop",
		"productName": "Cattr",
		"afterSign": "tools/macos-notarization.js",
		"asar": "true",
		"directories": {
			"buildResources": "resources",
			"output": "target"
		},
		"files": [
			"app/**",
			"!app/renderer",
			"build/**"
		],
		"mac": {
			"target": "dmg",
			"category": "public.app-category.productivity",
			"hardenedRuntime": true,
			"gatekeeperAssess": false,
			"extendInfo": {
				"NSUserNotificationAlertStyle": "alert"
			}
		},
		"linux": {
			"icon": "icon.png",
			"synopsis": "Desktop time tracking application",
			"target": "AppImage",
			"category": "Office"
		},
		"win": {
			"publisherName": "amazingcat LLC",
			"icon": "icon.ico"
		}
	},
	"repository": {
		"type": "git",
		"url": "https://github.com/cattr-app/desktop-application"
	},
	"author": {
		"name": "amazingcat LLC",
		"email": "team@amazingcat.net"
	},
	"license": "SSPL-1.0",
	"eslintConfig": {
		"env": {
			"browser": true,
			"es6": true,
			"node": true
		},
		"extends": [
			"eslint:recommended",
			"plugin:vue/recommended",
			"airbnb-base"
		],
		"globals": {
			"Atomics": "readonly",
			"SharedArrayBuffer": "readonly"
		},
		"parserOptions": {
			"ecmaVersion": 2018,
			"sourceType": "module"
		},
		"plugins": [
			"vue"
		],
		"settings": {
			"import/core-modules": [
				"electron",
				"Vue"
			],
			"import/resolver": {
				"node": {
					"extensions": [
						".js",
						".jsx",
						".vue"
					]
				}
			}
		},
		"rules": {
			"max-len": [
				"warn",
				{
					"code": 120,
					"ignoreTemplateLiterals": true
				}
			],
			"nonblock-statement-body-position": [
				"warn",
				"below"
			],
			"operator-linebreak": [
				"warn",
				"before"
			],
			"arrow-parens": [
				"warn",
				"as-needed"
			],
			"arrow-body-style": [
				"warn",
				"as-needed"
			],
			"no-multiple-empty-lines": [
				"error",
				{
					"max": 2,
					"maxEOF": 1
				}
			],
			"max-statements-per-line": [
				"error",
				{
					"max": 2
				}
			],
			"padded-blocks": [
				"error",
				"always"
			],
			"object-curly-spacing": [
				"error",
				"always"
			],
			"array-bracket-spacing": [
				"error",
				"never"
			],
			"curly": [
				"error",
				"multi-or-nest"
			],
			"no-underscore-dangle": [
				"off"
			],
			"import/no-extraneous-dependencies": [
				"error",
				{
					"devDependencies": true
				}
			]
		}
	},
	"eslintIgnore": [
		"node_modules",
		"build",
		"target",
		"resources"
	],
	"dependencies": {
		"@amazingcat/electron-ipc-router": "1.2.2",
		"@amazingcat/node-cattr": "2.4.0",
<<<<<<< HEAD
		"@sentry/electron": "^1.3.2",
=======
		"@sentry/electron": "^1.4.0",
>>>>>>> 639208c7
		"chalk": "^4.1.0",
		"electron-hotkey": "0.0.1-alpha.1",
		"keytar": "^6.0.1",
		"merge-img": "^2.1.3",
		"mini-css-extract-plugin": "^0.9.0",
		"sequelize": "^6.3.3",
		"sqlite3": "^5.0.0",
		"umzug": "^2.3.0",
		"uuid": "^8.2.0",
		"vue-markdown": "^2.2.4",
		"vuedraggable": "^2.24.0"
	},
	"devDependencies": {
<<<<<<< HEAD
		"@sentry/browser": "^5.19.2",
		"@sentry/integrations": "^5.19.2",
=======
		"@sentry/browser": "^5.20.0",
		"@sentry/integrations": "^5.20.0",
>>>>>>> 639208c7
		"@sentry/webpack-plugin": "^1.12.0",
		"@vue/devtools": "^5.3.3",
		"babel-loader": "^8.1.0",
		"copy-webpack-plugin": "^6.0.3",
		"cross-env": "^7.0.2",
		"css-loader": "^3.6.0",
		"debug": "^4.1.1",
		"dotenv": "^8.2.0",
		"electron": "9.1.1",
		"electron-builder": "^22.7.0",
		"electron-notarize": "^1.0.0",
		"element-theme-chalk": "^2.13.2",
		"element-ui": "^2.13.2",
		"eslint": "^7.5.0",
		"eslint-config-airbnb-base": "^14.2.0",
		"eslint-plugin-import": "^2.22.0",
		"eslint-plugin-vue": "^6.2.2",
		"fstream": "^1.0.12",
		"laravel-mix": "^5.0.4",
		"minimist": "^1.2.5",
		"node-abi": "^2.18.0",
		"resolve-url-loader": "^3.1.1",
		"sass": "^1.26.10",
		"sass-loader": "^9.0.2",
<<<<<<< HEAD
		"sequelize-cli": "^6.2.0",
=======
>>>>>>> 639208c7
		"symlink-webpack-plugin": "^1.0.0",
		"vue": "^2.6.11",
		"vue-i18n": "^8.18.2",
		"vue-loader": "^15.9.3",
		"vue-router": "^3.3.4",
		"vue-template-compiler": "^2.6.11",
		"vuex": "^3.5.1",
		"webpack": "^4.43.0",
		"webpack-cli": "^3.3.12"
	}
}<|MERGE_RESOLUTION|>--- conflicted
+++ resolved
@@ -175,11 +175,7 @@
 	"dependencies": {
 		"@amazingcat/electron-ipc-router": "1.2.2",
 		"@amazingcat/node-cattr": "2.4.0",
-<<<<<<< HEAD
-		"@sentry/electron": "^1.3.2",
-=======
 		"@sentry/electron": "^1.4.0",
->>>>>>> 639208c7
 		"chalk": "^4.1.0",
 		"electron-hotkey": "0.0.1-alpha.1",
 		"keytar": "^6.0.1",
@@ -193,13 +189,8 @@
 		"vuedraggable": "^2.24.0"
 	},
 	"devDependencies": {
-<<<<<<< HEAD
-		"@sentry/browser": "^5.19.2",
-		"@sentry/integrations": "^5.19.2",
-=======
 		"@sentry/browser": "^5.20.0",
 		"@sentry/integrations": "^5.20.0",
->>>>>>> 639208c7
 		"@sentry/webpack-plugin": "^1.12.0",
 		"@vue/devtools": "^5.3.3",
 		"babel-loader": "^8.1.0",
@@ -224,10 +215,7 @@
 		"resolve-url-loader": "^3.1.1",
 		"sass": "^1.26.10",
 		"sass-loader": "^9.0.2",
-<<<<<<< HEAD
 		"sequelize-cli": "^6.2.0",
-=======
->>>>>>> 639208c7
 		"symlink-webpack-plugin": "^1.0.0",
 		"vue": "^2.6.11",
 		"vue-i18n": "^8.18.2",
